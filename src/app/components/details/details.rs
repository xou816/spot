use gtk::prelude::*;
use gtk::subclass::prelude::*;
use gtk::CompositeTemplate;
use std::rc::Rc;

use super::album_header::AlbumHeaderWidget;
use super::release_details::ReleaseDetailsWindow;
use super::DetailsModel;

use crate::app::components::{Component, EventListener, Playlist};
use crate::app::dispatch::Worker;
use crate::app::loader::ImageLoader;
use crate::app::{AppEvent, BrowserEvent};

mod imp {

    use libadwaita::subclass::prelude::BinImpl;

    use super::*;

    #[derive(Debug, Default, CompositeTemplate)]
    #[template(resource = "/dev/alextren/Spot/components/details.ui")]
    pub struct AlbumDetailsWidget {
        #[template_child]
        pub scrolled_window: TemplateChild<gtk::ScrolledWindow>,

        #[template_child]
        pub header_revealer: TemplateChild<gtk::Revealer>,

        #[template_child]
        pub header_widget: TemplateChild<AlbumHeaderWidget>,

        #[template_child]
        pub header_mobile: TemplateChild<AlbumHeaderWidget>,

        #[template_child]
<<<<<<< HEAD
        pub artist_button: TemplateChild<gtk::LinkButton>,

        #[template_child]
        pub artist_button_label: TemplateChild<gtk::Label>,

        #[template_child]
        pub year_label: TemplateChild<gtk::Label>,
=======
        pub album_tracks: TemplateChild<gtk::ListView>,
>>>>>>> c4b7f664
    }

    #[glib::object_subclass]
    impl ObjectSubclass for AlbumDetailsWidget {
        const NAME: &'static str = "AlbumDetailsWidget";
        type Type = super::AlbumDetailsWidget;
        type ParentType = libadwaita::Bin;

        fn class_init(klass: &mut Self::Class) {
            Self::bind_template(klass);
        }

        fn instance_init(obj: &glib::subclass::InitializingObject<Self>) {
            obj.init_template();
        }
    }

    impl ObjectImpl for AlbumDetailsWidget {
        fn constructed(&self, obj: &Self::Type) {
            self.parent_constructed(obj);
            self.header_mobile.set_centered();
        }
    }

    impl WidgetImpl for AlbumDetailsWidget {}
    impl BinImpl for AlbumDetailsWidget {}
}

glib::wrapper! {
    pub struct AlbumDetailsWidget(ObjectSubclass<imp::AlbumDetailsWidget>) @extends gtk::Widget, libadwaita::Bin;
}

impl AlbumDetailsWidget {
    fn new() -> Self {
        glib::Object::new(&[]).expect("Failed to create an instance of AlbumDetailsWidget")
    }

    fn widget(&self) -> &imp::AlbumDetailsWidget {
        imp::AlbumDetailsWidget::from_instance(self)
    }

    fn set_header_visible(&self, visible: bool) -> bool {
        let widget = self.widget();
        let is_up_to_date = widget.header_revealer.reveals_child() == visible;
        if !is_up_to_date {
            widget.header_revealer.set_reveal_child(visible);
        }
        is_up_to_date
    }

    fn connect_header(&self) {
        self.set_header_visible(true);

        let scroll_controller =
            gtk::EventControllerScroll::new(gtk::EventControllerScrollFlags::VERTICAL);
        scroll_controller.connect_scroll(
            clone!(@weak self as _self => @default-return gtk::Inhibit(false), move |_, _, dy| {
                gtk::Inhibit(!_self.set_header_visible(dy < 0f64))
            }),
        );

        let swipe_controller = gtk::GestureSwipe::new();
        swipe_controller.set_propagation_phase(gtk::PropagationPhase::Capture);
        swipe_controller.connect_swipe(clone!(@weak self as _self => move |_, _, dy| {
            _self.set_header_visible(dy >= 0f64);
        }));

        self.widget()
            .scrolled_window
            .add_controller(&scroll_controller);
        self.add_controller(&swipe_controller);
    }

    fn connect_bottom_edge<F>(&self, f: F)
    where
        F: Fn() + 'static,
    {
        self.widget()
            .scrolled_window
            .connect_edge_reached(move |_, pos| {
                if let gtk::PositionType::Bottom = pos {
                    f()
                }
            });
    }

    fn album_tracks_widget(&self) -> &gtk::ListView {
        self.widget().album_tracks.as_ref()
    }

    fn set_loaded(&self) {
        let context = self.style_context();
        context.add_class("container--loaded");
    }

    fn connect_liked<F>(&self, f: F)
    where
        F: Fn() + Clone + 'static,
    {
        self.widget().header_widget.connect_liked(f.clone());
        self.widget().header_mobile.connect_liked(f);
    }

    fn connect_info<F>(&self, f: F)
    where
        F: Fn() + Clone + 'static,
    {
        self.widget().header_widget.connect_info(f.clone());
        self.widget().header_mobile.connect_info(f);
    }

    fn set_liked(&self, is_liked: bool) {
        self.widget().header_widget.set_liked(is_liked);
        self.widget().header_mobile.set_liked(is_liked);
    }

    fn set_album_and_artist(&self, album: &str, artist: &str) {
        self.widget()
            .header_widget
            .set_album_and_artist(album, artist);
        self.widget()
            .header_mobile
            .set_album_and_artist(album, artist);
    }

    fn set_artwork(&self, art: &gdk_pixbuf::Pixbuf) {
        self.widget().header_widget.set_artwork(art);
        self.widget().header_mobile.set_artwork(art);
    }

<<<<<<< HEAD
    fn set_album_and_artist_and_year(&self, album: &str, artist: &str, year: Option<u32>) {
        let widget = self.widget();
        widget.album_label.set_label(album);
        widget.artist_button_label.set_label(artist);
        if let Some(year) = year {
            widget.year_label.set_label(&year.to_string());
        }
=======
    fn connect_artist_clicked<F>(&self, f: F)
    where
        F: Fn() + Clone + 'static,
    {
        self.widget()
            .header_widget
            .connect_artist_clicked(f.clone());
        self.widget().header_mobile.connect_artist_clicked(f);
>>>>>>> c4b7f664
    }
}

pub struct Details {
    model: Rc<DetailsModel>,
    worker: Worker,
    widget: AlbumDetailsWidget,
    modal: ReleaseDetailsWindow,
    children: Vec<Box<dyn EventListener>>,
}

impl Details {
    pub fn new(model: Rc<DetailsModel>, worker: Worker) -> Self {
        if model.get_album_info().is_none() {
            model.load_album_info();
        }

        let widget = AlbumDetailsWidget::new();

        let playlist = Box::new(Playlist::new(
            widget.album_tracks_widget().clone(),
            model.clone(),
            worker.clone(),
            false,
        ));

        let modal = ReleaseDetailsWindow::new();

        widget.connect_liked(clone!(@weak model => move || model.toggle_save_album()));

        widget.connect_header();

        widget.connect_bottom_edge(clone!(@weak model => move || {
            model.load_more();
        }));

        widget.connect_info(clone!(@weak modal, @weak widget => move || {
            let modal = modal.upcast_ref::<libadwaita::Window>();
            modal.set_modal(true);
            modal.set_transient_for(
                widget
                    .root()
                    .and_then(|r| r.downcast::<gtk::Window>().ok())
                    .as_ref(),
            );
            modal.show();
        }));

        Self {
            model,
            worker,
            widget,
            modal,
            children: vec![playlist],
        }
    }

    fn update_liked(&self) {
        if let Some(info) = self.model.get_album_info() {
            let is_liked = info.description.is_liked;
            self.widget.set_liked(is_liked);
            self.widget.set_liked(is_liked);
        }
    }

    fn update_details(&mut self) {
        if let Some(album) = self.model.get_album_info() {
            let details = &album.release_details;
            let album = &album.description;

            self.widget.set_liked(album.is_liked);
<<<<<<< HEAD
            self.widget.set_album_and_artist_and_year(
                &album.title[..],
                &album.artists_name(),
                album.year(),
            );
            self.widget
                .connect_artist_clicked(clone!(@weak self.model as model => move || {
                    model.view_artist();
                }));
=======
            self.widget.set_liked(album.is_liked);

            self.widget
                .set_album_and_artist(&album.title[..], &album.artists_name());

            self.widget.connect_artist_clicked(
                clone!(@weak self.model as model => move || model.view_artist()),
            );
>>>>>>> c4b7f664

            self.modal.set_details(
                &album.title,
                &album.artists_name(),
                &details.label,
                album.release_date.as_ref().unwrap(),
                album.songs.len(),
                &album.formatted_time(),
                &details.copyright_text,
            );

            if let Some(art) = album.art.clone() {
                let widget = self.widget.downgrade();

                self.worker.send_local_task(async move {
                    let pixbuf = ImageLoader::new()
                        .load_remote(&art[..], "jpg", 320, 320)
                        .await;
                    if let (Some(widget), Some(ref pixbuf)) = (widget.upgrade(), pixbuf) {
                        widget.set_artwork(pixbuf);
                        widget.set_loaded();
                    }
                });
            } else {
                self.widget.set_loaded();
            }
        }
    }
}

impl Component for Details {
    fn get_root_widget(&self) -> &gtk::Widget {
        self.widget.upcast_ref()
    }

    fn get_children(&mut self) -> Option<&mut Vec<Box<dyn EventListener>>> {
        Some(&mut self.children)
    }
}

impl EventListener for Details {
    fn on_event(&mut self, event: &AppEvent) {
        match event {
            AppEvent::BrowserEvent(BrowserEvent::AlbumDetailsLoaded(id))
                if id == &self.model.id =>
            {
                self.update_details();
            }
            AppEvent::BrowserEvent(BrowserEvent::AlbumSaved(id))
            | AppEvent::BrowserEvent(BrowserEvent::AlbumUnsaved(id))
                if id == &self.model.id =>
            {
                self.update_liked();
            }
            _ => {}
        }
        self.broadcast_event(event);
    }
}<|MERGE_RESOLUTION|>--- conflicted
+++ resolved
@@ -34,17 +34,7 @@
         pub header_mobile: TemplateChild<AlbumHeaderWidget>,
 
         #[template_child]
-<<<<<<< HEAD
-        pub artist_button: TemplateChild<gtk::LinkButton>,
-
-        #[template_child]
-        pub artist_button_label: TemplateChild<gtk::Label>,
-
-        #[template_child]
-        pub year_label: TemplateChild<gtk::Label>,
-=======
         pub album_tracks: TemplateChild<gtk::ListView>,
->>>>>>> c4b7f664
     }
 
     #[glib::object_subclass]
@@ -161,13 +151,13 @@
         self.widget().header_mobile.set_liked(is_liked);
     }
 
-    fn set_album_and_artist(&self, album: &str, artist: &str) {
+    fn set_album_and_artist_and_year(&self, album: &str, artist: &str, year: Option<u32>) {
         self.widget()
             .header_widget
-            .set_album_and_artist(album, artist);
+            .set_album_and_artist_and_year(album, artist, year);
         self.widget()
             .header_mobile
-            .set_album_and_artist(album, artist);
+            .set_album_and_artist_and_year(album, artist, year);
     }
 
     fn set_artwork(&self, art: &gdk_pixbuf::Pixbuf) {
@@ -175,15 +165,6 @@
         self.widget().header_mobile.set_artwork(art);
     }
 
-<<<<<<< HEAD
-    fn set_album_and_artist_and_year(&self, album: &str, artist: &str, year: Option<u32>) {
-        let widget = self.widget();
-        widget.album_label.set_label(album);
-        widget.artist_button_label.set_label(artist);
-        if let Some(year) = year {
-            widget.year_label.set_label(&year.to_string());
-        }
-=======
     fn connect_artist_clicked<F>(&self, f: F)
     where
         F: Fn() + Clone + 'static,
@@ -192,7 +173,6 @@
             .header_widget
             .connect_artist_clicked(f.clone());
         self.widget().header_mobile.connect_artist_clicked(f);
->>>>>>> c4b7f664
     }
 }
 
@@ -264,26 +244,13 @@
             let album = &album.description;
 
             self.widget.set_liked(album.is_liked);
-<<<<<<< HEAD
-            self.widget.set_album_and_artist_and_year(
-                &album.title[..],
-                &album.artists_name(),
-                album.year(),
-            );
+
             self.widget
-                .connect_artist_clicked(clone!(@weak self.model as model => move || {
-                    model.view_artist();
-                }));
-=======
-            self.widget.set_liked(album.is_liked);
-
-            self.widget
-                .set_album_and_artist(&album.title[..], &album.artists_name());
+                .set_album_and_artist_and_year(&album.title[..], &album.artists_name(), album.year());
 
             self.widget.connect_artist_clicked(
                 clone!(@weak self.model as model => move || model.view_artist()),
             );
->>>>>>> c4b7f664
 
             self.modal.set_details(
                 &album.title,
