--- conflicted
+++ resolved
@@ -1,6 +1,5 @@
 <?xml version="1.0" encoding="UTF-8"?>
 <interface>
-<<<<<<< HEAD
   <requires lib="gtk" version="4.0"/>
   <requires lib="libadwaita" version="1.0"/>
   <template class="AlbumDetailsWidget" parent="GtkBox">
@@ -10,235 +9,6 @@
         <property name="propagate-natural-width">1</property>
         <property name="hexpand">1</property>
         <property name="vexpand">1</property>
-=======
-  <requires lib="gtk+" version="3.24"/>
-  <requires lib="libhandy" version="1.0"/>
-  <!-- interface-css-provider-path details.css -->
-  <object class="HdyWindow" id="info_window">
-    <property name="can-focus">False</property>
-    <property name="modal">True</property>
-    <property name="default-width">250</property>
-    <property name="type-hint">dialog</property>
-    <child>
-      <object class="HdyWindowHandle">
-        <property name="visible">True</property>
-        <property name="can-focus">False</property>
-        <child>
-          <object class="GtkBox">
-            <property name="visible">True</property>
-            <property name="can-focus">False</property>
-            <property name="orientation">vertical</property>
-            <child>
-              <object class="GtkButton" id="info_close">
-                <property name="visible">True</property>
-                <property name="can-focus">False</property>
-                <property name="focus-on-click">False</property>
-                <property name="receives-default">True</property>
-                <property name="halign">end</property>
-                <property name="margin">5</property>
-                <property name="relief">none</property>
-                <child>
-                  <object class="GtkImage">
-                    <property name="width-request">22</property>
-                    <property name="height-request">22</property>
-                    <property name="visible">True</property>
-                    <property name="can-focus">False</property>
-                    <property name="icon-name">window-close-symbolic</property>
-                  </object>
-                </child>
-                <style>
-                  <class name="circular"/>
-                </style>
-              </object>
-              <packing>
-                <property name="expand">False</property>
-                <property name="fill">False</property>
-                <property name="position">0</property>
-              </packing>
-            </child>
-            <child>
-              <object class="GtkScrolledWindow">
-                <property name="visible">True</property>
-                <property name="can-focus">True</property>
-                <property name="propagate-natural-height">True</property>
-                <child>
-                  <object class="GtkViewport">
-                    <property name="visible">True</property>
-                    <property name="can-focus">False</property>
-                    <property name="shadow-type">none</property>
-                    <child>
-                      <object class="HdyClamp">
-                        <property name="visible">True</property>
-                        <property name="can-focus">False</property>
-                        <property name="maximum-size">900</property>
-                        <property name="tightening-threshold">360</property>
-                        <child>
-                          <object class="GtkBox">
-                            <property name="visible">True</property>
-                            <property name="can-focus">False</property>
-                            <property name="margin-start">10</property>
-                            <property name="margin-end">10</property>
-                            <property name="margin-top">5</property>
-                            <property name="margin-bottom">10</property>
-                            <property name="orientation">vertical</property>
-                            <child>
-                              <object class="GtkImage" id="info_art">
-                                <property name="width-request">200</property>
-                                <property name="height-request">200</property>
-                                <property name="visible">True</property>
-                                <property name="can-focus">False</property>
-                                <property name="halign">center</property>
-                                <property name="valign">center</property>
-                                <property name="icon-name">emblem-music-symbolic</property>
-                                <style>
-                                  <class name="details__album-art"/>
-                                </style>
-                              </object>
-                              <packing>
-                                <property name="expand">False</property>
-                                <property name="fill">False</property>
-                                <property name="position">0</property>
-                              </packing>
-                            </child>
-                            <child>
-                              <object class="GtkBox">
-                                <property name="visible">True</property>
-                                <property name="can-focus">False</property>
-                                <property name="margin-top">10</property>
-                                <property name="orientation">vertical</property>
-                                <property name="spacing">1</property>
-                                <child>
-                                  <object class="GtkLabel" id="info_album_artist">
-                                    <property name="visible">True</property>
-                                    <property name="can-focus">False</property>
-                                    <property name="halign">center</property>
-                                    <property name="valign">center</property>
-                                    <property name="label">Album by Artist</property>
-                                    <property name="justify">center</property>
-                                    <property name="wrap">True</property>
-                                    <property name="wrap-mode">word-char</property>
-                                    <style>
-                                      <class name="details__album-label"/>
-                                    </style>
-                                  </object>
-                                  <packing>
-                                    <property name="expand">False</property>
-                                    <property name="fill">True</property>
-                                    <property name="position">0</property>
-                                  </packing>
-                                </child>
-                                <child>
-                                  <object class="GtkLabel" id="info_label">
-                                    <property name="visible">True</property>
-                                    <property name="can-focus">False</property>
-                                    <property name="margin-top">5</property>
-                                    <property name="label">Label</property>
-                                    <property name="justify">center</property>
-                                    <property name="wrap">True</property>
-                                    <property name="wrap-mode">word-char</property>
-                                  </object>
-                                  <packing>
-                                    <property name="expand">False</property>
-                                    <property name="fill">True</property>
-                                    <property name="position">1</property>
-                                  </packing>
-                                </child>
-                                <child>
-                                  <object class="GtkLabel" id="info_release">
-                                    <property name="visible">True</property>
-                                    <property name="can-focus">False</property>
-                                    <property name="label">Release Date</property>
-                                    <property name="justify">center</property>
-                                    <property name="wrap">True</property>
-                                    <property name="wrap-mode">word-char</property>
-                                  </object>
-                                  <packing>
-                                    <property name="expand">False</property>
-                                    <property name="fill">True</property>
-                                    <property name="position">2</property>
-                                  </packing>
-                                </child>
-                                <child>
-                                  <object class="GtkLabel" id="info_tracks">
-                                    <property name="visible">True</property>
-                                    <property name="can-focus">False</property>
-                                    <property name="label">Tracks</property>
-                                    <property name="justify">center</property>
-                                    <property name="wrap">True</property>
-                                    <property name="wrap-mode">word-char</property>
-                                  </object>
-                                  <packing>
-                                    <property name="expand">False</property>
-                                    <property name="fill">True</property>
-                                    <property name="position">3</property>
-                                  </packing>
-                                </child>
-                                <child>
-                                  <object class="GtkLabel" id="info_duration">
-                                    <property name="visible">True</property>
-                                    <property name="can-focus">False</property>
-                                    <property name="label">Duration</property>
-                                    <property name="justify">center</property>
-                                    <property name="wrap">True</property>
-                                    <property name="wrap-mode">word-char</property>
-                                  </object>
-                                  <packing>
-                                    <property name="expand">False</property>
-                                    <property name="fill">True</property>
-                                    <property name="position">4</property>
-                                  </packing>
-                                </child>
-                                <child>
-                                  <object class="GtkLabel" id="info_copyright">
-                                    <property name="visible">True</property>
-                                    <property name="can-focus">False</property>
-                                    <property name="label">Copyright</property>
-                                    <property name="justify">center</property>
-                                    <property name="wrap">True</property>
-                                    <property name="wrap-mode">word-char</property>
-                                  </object>
-                                  <packing>
-                                    <property name="expand">False</property>
-                                    <property name="fill">True</property>
-                                    <property name="position">5</property>
-                                  </packing>
-                                </child>
-                              </object>
-                              <packing>
-                                <property name="expand">False</property>
-                                <property name="fill">True</property>
-                                <property name="position">1</property>
-                              </packing>
-                            </child>
-                          </object>
-                        </child>
-                      </object>
-                    </child>
-                  </object>
-                </child>
-              </object>
-              <packing>
-                <property name="expand">True</property>
-                <property name="fill">True</property>
-                <property name="position">1</property>
-              </packing>
-            </child>
-          </object>
-        </child>
-      </object>
-    </child>
-  </object>
-  <object class="GtkScrolledWindow" id="root">
-    <property name="visible">True</property>
-    <property name="can-focus">True</property>
-    <property name="hscrollbar-policy">never</property>
-    <property name="propagate-natural-width">True</property>
-    <child>
-      <object class="GtkViewport">
-        <property name="visible">True</property>
-        <property name="can-focus">False</property>
-        <property name="shadow-type">etched-out</property>
->>>>>>> 31f5a169
         <child>
           <object class="GtkViewport">
             <child>
@@ -247,7 +17,6 @@
                 <child>
                   <object class="GtkBox">
                     <property name="valign">start</property>
-<<<<<<< HEAD
                     <property name="margin-start">16</property>
                     <property name="margin-end">16</property>
                     <property name="margin-top">16</property>
@@ -262,85 +31,37 @@
                         <property name="margin-top">8</property>
                         <property name="margin-bottom">8</property>
                         <property name="spacing">16</property>
-=======
-                    <property name="margin-start">8</property>
-                    <property name="margin-end">8</property>
-                    <property name="margin-top">8</property>
-                    <property name="margin-bottom">8</property>
-                    <property name="spacing">16</property>
-                    <child>
-                      <object class="GtkOverlay">
-                        <property name="visible">True</property>
-                        <property name="can-focus">False</property>
-                        <property name="halign">start</property>
-                        <property name="valign">start</property>
                         <child>
-                          <object class="GtkImage" id="album_art">
-                            <property name="width-request">100</property>
-                            <property name="height-request">100</property>
-                            <property name="visible">True</property>
-                            <property name="can-focus">False</property>
-                            <property name="halign">start</property>
-                            <property name="valign">start</property>
-                            <property name="icon-name">emblem-music-symbolic</property>
-                            <style>
-                              <class name="details__album-art"/>
-                            </style>
-                          </object>
-                          <packing>
-                            <property name="index">-1</property>
-                          </packing>
-                        </child>
-                        <child type="overlay">
-                          <object class="GtkButton" id="album_info">
-                            <property name="width-request">32</property>
-                            <property name="height-request">32</property>
-                            <property name="visible">True</property>
-                            <property name="can-focus">False</property>
-                            <property name="focus-on-click">False</property>
-                            <property name="receives-default">True</property>
-                            <property name="halign">end</property>
-                            <property name="valign">end</property>
-                            <property name="margin">5</property>
-                            <property name="relief">half</property>
+                          <object class="GtkOverlay">
                             <child>
-                              <object class="GtkImage">
-                                <property name="visible">True</property>
-                                <property name="can-focus">False</property>
-                                <property name="pixel-size">15</property>
-                                <property name="icon-name">preferences-system-details-symbolic</property>
+                              <object class="GtkImage" id="album_art">
+                                <property name="width-request">100</property>
+                                <property name="height-request">100</property>
+                                <property name="icon-name">emblem-music-symbolic</property>
+                                <style>
+                                  <class name="details__album-art"/>
+                                </style>
                               </object>
                             </child>
-                            <style>
-                              <class name="circular"/>
-                              <class name="osd"/>
-                              <class name="info_btn"/>
-                            </style>
-                          </object>
-                        </child>
-                      </object>
-                      <packing>
-                        <property name="expand">False</property>
-                        <property name="fill">True</property>
-                        <property name="position">0</property>
-                      </packing>
-                    </child>
-                    <child>
-                      <object class="GtkBox">
-                        <property name="visible">True</property>
-                        <property name="can-focus">False</property>
-                        <property name="halign">start</property>
-                        <property name="valign">center</property>
-                        <property name="orientation">vertical</property>
->>>>>>> 31f5a169
-                        <child>
-                          <object class="GtkImage" id="album_art">
-                            <property name="width-request">100</property>
-                            <property name="height-request">100</property>
-                            <property name="icon-name">emblem-music-symbolic</property>
-                            <style>
-                              <class name="details__album-art"/>
-                            </style>
+                            <child type="overlay">
+                              <object class="GtkButton" id="info_button">
+                                <property name="width-request">32</property>
+                                <property name="height-request">32</property>
+                                <property name="icon-name">preferences-system-details-symbolic</property>
+                                <property name="halign">end</property>
+                                <property name="valign">end</property>
+                                <property name="margin-start">5</property>
+                                <property name="margin-end">5</property>
+                                <property name="margin-top">5</property>
+                                <property name="margin-bottom">5</property>
+                                <property name="has-frame">1</property>
+                                <style>
+                                  <class name="circular"/>
+                                  <class name="osd"/>
+                                  <class name="info_btn"/>
+                                </style>
+                              </object>
+                            </child>
                           </object>
                         </child>
                         <child>
@@ -397,14 +118,6 @@
                               <class name="details__like"/>
                             </style>
                           </object>
-<<<<<<< HEAD
-=======
-                          <packing>
-                            <property name="expand">False</property>
-                            <property name="fill">False</property>
-                            <property name="position">1</property>
-                          </packing>
->>>>>>> 31f5a169
                         </child>
                       </object>
                     </child>
@@ -417,15 +130,6 @@
                           <class name="details__songs"/>
                         </style>
                       </object>
-<<<<<<< HEAD
-=======
-                      <packing>
-                        <property name="expand">False</property>
-                        <property name="fill">True</property>
-                        <property name="pack-type">end</property>
-                        <property name="position">3</property>
-                      </packing>
->>>>>>> 31f5a169
                     </child>
                   </object>
                 </child>
