.song__index {
  transition: opacity 150ms ease;
  font-size: 0.85rem;
  margin: 4px 12px;
  padding: 0;
  opacity: 1;
}

.song--cover .song__index {
  opacity: 0;
}

.song__icon, .song__checkbox {
  transition: opacity 150ms ease;
  opacity: 0;
}

.song--playing .song__index {
  opacity: 0;
}

.song--playing .song__icon {
  opacity: 1;
}

.playlist--selectable .song__index, .playlist--selectable .song__icon {
  opacity: 0;
}

.playlist--selectable .song__checkbox, .playlist--selectable .song__checkbox check {
  opacity: 1;
  filter: none;
}

.song__title {
  font-size: 1.15rem;
}

row {
  transition: background-color 150ms ease;
}

.song--playing label.song__title, .song--playing label.song__index {
  font-weight: bold;
}

.song label.song__artist {
  font-size: 0.85rem;
}

.song label.song__duration {
  font-size: 1rem;
  color: @insensitive_fg_color;
}

.song__menu {
  opacity: 0;
}

.song__menu--enabled {
  opacity: 0.2;
}

row:hover .song__menu--enabled, .song__menu--enabled:checked {
  opacity: 1;
}

.song--playing .song__cover, .playlist--selectable .song__cover {
  opacity: 0.2;
<<<<<<< HEAD
}

.playlist {
 background: transparent;
}

.playlist row {
 background: @card_bg_color;
 margin-left:12px;
 margin-right:12px;
 box-shadow: 0px 0px 0px 0px rgba(0, 0, 0, 0.03), 0px 1px 3px 0px rgba(0, 0, 0, 0.07), 0px 2px 6px 0px rgba(0, 0, 0, 0.03);
}

.playlist row:hover {
background-image: image(alpha(currentColor,0.03));
}
.playlist row:active {
background-image: image(alpha(currentColor,0.08));
}

.playlist row:first-child {
 margin-top: 12px;
 border-radius: 12px 12px 0 0;
}

.playlist row:last-child {
 margin-bottom: 12px;
 border-bottom-color:rgba(0, 0, 0, 0);
 border-radius: 0 0 12px 12px;
}
=======
}
>>>>>>> 899a46b0
<|MERGE_RESOLUTION|>--- conflicted
+++ resolved
@@ -67,7 +67,6 @@
 
 .song--playing .song__cover, .playlist--selectable .song__cover {
   opacity: 0.2;
-<<<<<<< HEAD
 }
 
 .playlist {
@@ -97,7 +96,4 @@
  margin-bottom: 12px;
  border-bottom-color:rgba(0, 0, 0, 0);
  border-radius: 0 0 12px 12px;
-}
-=======
-}
->>>>>>> 899a46b0
+}