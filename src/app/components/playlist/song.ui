<?xml version="1.0" encoding="UTF-8"?>
<interface>
  <requires lib="gtk" version="4.0"/>
  <template class="SongWidget" parent="GtkGrid">
    <property name="margin-start">6</property>
    <property name="margin-end">6</property>
    <property name="margin-top">6</property>
    <property name="margin-bottom">6</property>
    <property name="column-spacing">6</property>
    <property name="row-spacing">0</property>
    <child>
      <object class="GtkOverlay">
        <layout>
          <property name="row-span">2</property>
          <property name="column">0</property>
          <property name="row">0</property>
        </layout>
        <child>
          <object class="GtkLabel" id="song_index">
            <property name="label">1</property>
            <style>
              <class name="song__index"/>
            </style>
          </object>
        </child>
        <child type="overlay">
<<<<<<< HEAD
          <object class="GtkSpinner" id="song_icon">
						<property name="halign">center</property>
            <property name="valign">center</property>
=======
          <object class="GtkImage" id="song_cover">
            <property name="pixel-size">30</property>
            <style>
              <class name="song__cover"/>
            </style>
          </object>
        </child>
        <child type="overlay">
          <object class="GtkImage" id="song_icon">
            <property name="icon-name">media-playback-start-symbolic</property>
>>>>>>> 2752dfa3
            <style>
              <class name="song__icon"/>
            </style>
          </object>
        </child>
        <child type="overlay">
          <object class="GtkCheckButton" id="song_checkbox">
            <property name="halign">center</property>
            <property name="valign">center</property>
            <style>
              <class name="song__checkbox"/>
            </style>
          </object>
        </child>
      </object>
    </child>
    <child>
      <object class="GtkLabel" id="song_title">
        <property name="label">Title</property>
        <property name="ellipsize">middle</property>
        <property name="max-width-chars">50</property>
        <property name="xalign">0</property>
        <property name="yalign">1</property>
        <property name="hexpand">1</property>
        <layout>
          <property name="column-span">3</property>
          <property name="column">1</property>
          <property name="row">0</property>
        </layout>
        <style>
          <class name="song__title"/>
        </style>
      </object>
    </child>
    <child>
      <object class="GtkLabel" id="song_artist">
        <property name="label">Artist</property>
        <property name="ellipsize">middle</property>
        <property name="max-width-chars">35</property>
        <property name="xalign">0</property>
        <property name="hexpand">1</property>
        <layout>
          <property name="column-span">1</property>
          <property name="column">1</property>
          <property name="row">1</property>
        </layout>
        <style>
          <class name="song__artist"/>
        </style>
      </object>
    </child>
    <child>
      <object class="GtkLabel" id="song_length">
        <property name="sensitive">0</property>
        <property name="label">0:00</property>
        <property name="max-width-chars">35</property>
        <property name="xalign">1</property>
        <property name="hexpand">0</property>
        <layout>
          <property name="row-span">2</property>
          <property name="column">3</property>
          <property name="row">0</property>
        </layout>
        <style>
          <class name="song__duration"/>
        </style>
      </object>
    </child>
    <child>
      <object class="GtkMenuButton" id="menu_btn">
        <property name="focus-on-click">0</property>
        <property name="receives-default">1</property>
        <property name="icon-name">view-more-symbolic</property>
        <property name="has-frame">0</property>
        <property name="hexpand">0</property>
        <property name="halign">end</property>
				<property name="valign">center</property>
        <layout>
          <property name="row-span">2</property>
          <property name="column">4</property>
          <property name="row">0</property>
        </layout>
        <style>
          <class name="circular"/>
          <class name="flat"/>
        </style>
      </object>
    </child>
    <style>
      <class name="song"/>
    </style>
  </template>
</interface><|MERGE_RESOLUTION|>--- conflicted
+++ resolved
@@ -24,11 +24,6 @@
           </object>
         </child>
         <child type="overlay">
-<<<<<<< HEAD
-          <object class="GtkSpinner" id="song_icon">
-						<property name="halign">center</property>
-            <property name="valign">center</property>
-=======
           <object class="GtkImage" id="song_cover">
             <property name="pixel-size">30</property>
             <style>
@@ -39,7 +34,6 @@
         <child type="overlay">
           <object class="GtkImage" id="song_icon">
             <property name="icon-name">media-playback-start-symbolic</property>
->>>>>>> 2752dfa3
             <style>
               <class name="song__icon"/>
             </style>
