<?xml version="1.0" encoding="UTF-8"?>
<interface>
  <requires lib="gtk" version="4.0"/>
  <template class="NowPlayingWidget" parent="GtkBox">
    <property name="orientation">vertical</property>
    <child>
      <object class="GtkBox">
        <property name="margin-start">8</property>
        <property name="margin-end">8</property>
        <property name="margin-top">8</property>
        <property name="margin-bottom">8</property>
        <child>
          <object class="GtkLabel">
            <property name="label" translatable="yes" comments="This is the visible name for the play queue. It appears in the sidebar as well.">Now playing</property>
            <property name="ellipsize">end</property>
            <property name="hexpand">1</property>
            <property name="halign">start</property>
            <style>
              <class name="large-title"/>
            </style>
          </object>
        </child>
<<<<<<< HEAD
        <child>
          <object class="GtkBox">
            <property name="halign">end</property>
            <property name="margin-start">8</property>
            <property name="margin-end">8</property>
            <child>
              <object class="GtkToggleButton" id="shuffle">
                <property name="receives-default">1</property>
                <property name="icon-name">media-playlist-shuffle-symbolic</property>
              </object>
            </child>
            <style>
              <class name="linked"/>
            </style>
          </object>
        </child>
=======
>>>>>>> 8de3e64d
      </object>
    </child>
    <child>
      <object class="GtkSeparator"/>
    </child>
    <child>
      <object class="GtkScrolledWindow">
        <property name="vexpand">1</property>
        <property name="child">
          <object class="GtkViewport">
            <property name="child">
              <object class="GtkListBox" id="listbox"/>
            </property>
          </object>
        </property>
      </object>
    </child>
    <style>
      <class name="now_playing"/>
    </style>
  </template>
</interface><|MERGE_RESOLUTION|>--- conflicted
+++ resolved
@@ -20,25 +20,6 @@
             </style>
           </object>
         </child>
-<<<<<<< HEAD
-        <child>
-          <object class="GtkBox">
-            <property name="halign">end</property>
-            <property name="margin-start">8</property>
-            <property name="margin-end">8</property>
-            <child>
-              <object class="GtkToggleButton" id="shuffle">
-                <property name="receives-default">1</property>
-                <property name="icon-name">media-playlist-shuffle-symbolic</property>
-              </object>
-            </child>
-            <style>
-              <class name="linked"/>
-            </style>
-          </object>
-        </child>
-=======
->>>>>>> 8de3e64d
       </object>
     </child>
     <child>
