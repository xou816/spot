Heimen Stoffels
Philipp Kiemle
kleinHeiti
Ondřej Sluka
Ícar N. S.
Jonasz Potoniec
José Miguel Sarasola
Hugo Meireles Gonçalves
Paul Bragin
Yusuf Çınar Özmen
Kukuh Syafaat
Lucas Araujo
Igor Dyatlov
Jiri Grönroos
Guilherme
Lars Martinsen
Sergio
SoftInterlingua
Tine Jozelj
Ana Pika Šubic
Amor Ali
Seioo Inoue
Dmitry
<<<<<<< HEAD
Julius Rüberg
=======
Francesco Babetto
>>>>>>> 18fdf9e5
<|MERGE_RESOLUTION|>--- conflicted
+++ resolved
@@ -21,8 +21,5 @@
 Amor Ali
 Seioo Inoue
 Dmitry
-<<<<<<< HEAD
 Julius Rüberg
-=======
 Francesco Babetto
->>>>>>> 18fdf9e5
